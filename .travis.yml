dist: trusty
language: rust
sudo: true

addons:
    apt:
        packages:
            - libcurl4-openssl-dev
            - libelf-dev
            - libdw-dev
            - binutils-dev
            - libiberty-dev
            - g++
            - gdb

os:
    - linux
#   - osx

rust:
<<<<<<< HEAD
=======
    - 1.14.0
>>>>>>> ab7250f4
    - 1.16.0
    - beta
    - nightly

env:
    matrix:
        - ARCH=x86_64
#       - ARCH=i686
        # ignoring 32-bit targets until a proper 32-bit environment is provided.
        # see https://github.com/travis-ci/travis-ci/issues/986

install:
    # 1. Install kcov v33.
    - mkdir -p ~/.cargo/bin
    - sh src/install_kcov.sh
    - export PATH=$HOME/.local/bin:$HOME/.cargo/bin:$HOME/Library/Python/2.7/bin:$PATH
    - export RUSTFLAGS="-C link-dead-code"
    - kcov --version

    # 2. Install rustup.
    - if [ "$TRAVIS_OS_NAME" = 'linux' ]; then OS=unknown-linux-gnu; else OS=apple-darwin; fi
    - export HOST=$ARCH-$OS
    # - curl -SfLO "https://static.rust-lang.org/rustup/dist/$HOST/rustup-init"
    # - chmod u+x rustup-init
    # - ./rustup-init -y --default-host "$HOST" --default-toolchain "$TRAVIS_RUST_VERSION"
    - export PATH=$HOME/.cargo/bin:$HOME/.local/bin:$PATH
    - rustc -vV
    - cargo -vV

before_script:
    ulimit -c unlimited -S

script:
    - cargo build
    - cargo test

    # Note: we skip the `check-specimen` test in coverage because kcov cannot do recursive-ptrace.
    # Track this file: https://github.com/SimonKagstrom/kcov/blob/master/tests/recursive-ptrace/main.cc
<<<<<<< HEAD
    # - cargo run -- kcov --verbose --no-clean-rebuild --lib --coveralls
    - mkdir -p /home/travis/build/kennytm/cargo-kcov/target/cov/
    - kcov --exclude-pattern=/home/travis/.cargo --verify /home/travis/build/kennytm/cargo-kcov/target/cov/ /home/travis/build/kennytm/cargo-kcov/target/debug/cargo_kcov-*
    - ls -la
    - for i in $(find ./ -maxdepth 1 -name 'core*' -print); do gdb ~/.cargo/bin/kcov core* -ex "thread apply all bt" -ex "set pagination 0" -batch; done;
=======
    - cargo run -- kcov --verbose --no-clean-rebuild --lib --coveralls
    # - mkdir -p /home/travis/build/kennytm/cargo-kcov/target/cov/
    # - kcov --exclude-pattern=/home/travis/.cargo --verify /home/travis/build/kennytm/cargo-kcov/target/cov/ /home/travis/build/kennytm/cargo-kcov/target/debug/cargo_kcov-*
    # - ls -la
    # - for i in $(find ./ -maxdepth 1 -name 'core*' -print); do gdb ~/.cargo/bin/kcov core* -ex "thread apply all bt" -ex "set pagination 0" -batch; done;
>>>>>>> ab7250f4
<|MERGE_RESOLUTION|>--- conflicted
+++ resolved
@@ -18,10 +18,6 @@
 #   - osx
 
 rust:
-<<<<<<< HEAD
-=======
-    - 1.14.0
->>>>>>> ab7250f4
     - 1.16.0
     - beta
     - nightly
@@ -60,16 +56,4 @@
 
     # Note: we skip the `check-specimen` test in coverage because kcov cannot do recursive-ptrace.
     # Track this file: https://github.com/SimonKagstrom/kcov/blob/master/tests/recursive-ptrace/main.cc
-<<<<<<< HEAD
-    # - cargo run -- kcov --verbose --no-clean-rebuild --lib --coveralls
-    - mkdir -p /home/travis/build/kennytm/cargo-kcov/target/cov/
-    - kcov --exclude-pattern=/home/travis/.cargo --verify /home/travis/build/kennytm/cargo-kcov/target/cov/ /home/travis/build/kennytm/cargo-kcov/target/debug/cargo_kcov-*
-    - ls -la
-    - for i in $(find ./ -maxdepth 1 -name 'core*' -print); do gdb ~/.cargo/bin/kcov core* -ex "thread apply all bt" -ex "set pagination 0" -batch; done;
-=======
-    - cargo run -- kcov --verbose --no-clean-rebuild --lib --coveralls
-    # - mkdir -p /home/travis/build/kennytm/cargo-kcov/target/cov/
-    # - kcov --exclude-pattern=/home/travis/.cargo --verify /home/travis/build/kennytm/cargo-kcov/target/cov/ /home/travis/build/kennytm/cargo-kcov/target/debug/cargo_kcov-*
-    # - ls -la
-    # - for i in $(find ./ -maxdepth 1 -name 'core*' -print); do gdb ~/.cargo/bin/kcov core* -ex "thread apply all bt" -ex "set pagination 0" -batch; done;
->>>>>>> ab7250f4
+    - cargo run -- kcov --verbose --no-clean-rebuild --lib --coveralls